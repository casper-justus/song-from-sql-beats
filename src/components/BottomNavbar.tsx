import React, { useEffect, useState, useRef } from 'react';
import { Play, Pause, SkipBack, SkipForward, Heart, List } from 'lucide-react';
import { useMusicPlayer } from '@/contexts/MusicPlayerContext';
import { Button } from '@/components/ui/button';
import { cn } from '@/lib/utils';
import ResolvedCoverImage from './ResolvedCoverImage';

export function BottomNavbar() {
  const {
    currentSong,
    queue,
    currentQueueIndex,
    isPlaying,
    currentTime,
    duration,
    isCurrentSongLiked,
    toggleLikeSong,
    togglePlay,
    playNext,
    playPrevious,
    setShowQueueDialog,
    activePlayerRef,
  } = useMusicPlayer();

  const [dominantColor, setDominantColor] = useState('#F9C901');

  // Generate dynamic colors based on song info
  useEffect(() => {
    if (currentSong?.cover_url) {
      const img = new Image();
      img.crossOrigin = "Anonymous";
      img.src = currentSong.cover_url;
      img.onload = () => {
        const canvas = document.createElement("canvas");
        const context = canvas.getContext("2d");
        if (context) {
          canvas.width = img.width;
          canvas.height = img.height;
          context.drawImage(img, 0, 0);
          const imageData = context.getImageData(0, 0, canvas.width, canvas.height);
          const data = imageData.data;
          let r = 0, g = 0, b = 0;
          for (let i = 0; i < data.length; i += 4) {
            r += data[i];
            g += data[i + 1];
            b += data[i + 2];
          }
          r = Math.floor(r / (data.length / 4));
          g = Math.floor(g / (data.length / 4));
          b = Math.floor(b / (data.length / 4));
          setDominantColor(`rgb(${r}, ${g}, ${b})`);
        }
      };
    }
  }, [currentSong]);

  const handleLikeClick = () => {
    if (currentSong) {
      toggleLikeSong(currentSong.id, currentSong.video_id || '');
    }
  };

  const progressPercentage = duration > 0 ? (currentTime / duration) * 100 : 0;

  const canvasRef = useRef<HTMLCanvasElement>(null);
  const audioContextRef = useRef<AudioContext | null>(null);
  const analyserRef = useRef<AnalyserNode | null>(null);
  const sourceRef = useRef<MediaElementAudioSourceNode | null>(null);
  const dataArrayRef = useRef<Uint8Array | null>(null);
  const animationFrameIdRef = useRef<number | null>(null);

  useEffect(() => {
    if (isPlaying && activePlayerRef?.current && !sourceRef.current) {
        try {
            const context = new (window.AudioContext || (window as any).webkitAudioContext)();
            const source = context.createMediaElementSource(activePlayerRef.current);
            const analyser = context.createAnalyser();

            analyser.fftSize = 256;
            source.connect(analyser);
            analyser.connect(context.destination);

            audioContextRef.current = context;
            sourceRef.current = source;
            analyserRef.current = analyser;
            dataArrayRef.current = new Uint8Array(analyser.frequencyBinCount);
        } catch (e) {
            console.error("Error setting up Web Audio API for visualizer:", e);
        }
    }
  }, [isPlaying, activePlayerRef, currentSong]);

  useEffect(() => {
    const drawVisualizer = () => {
      if (!analyserRef.current || !canvasRef.current || !dataArrayRef.current) {
        animationFrameIdRef.current = requestAnimationFrame(drawVisualizer);
        return;
      }
      const canvas = canvasRef.current;
      const ctx = canvas.getContext('2d');
      if (!ctx) return;
      analyserRef.current.getByteFrequencyData(dataArrayRef.current);
      ctx.clearRect(0, 0, canvas.width, canvas.height);
      const bufferLength = analyserRef.current.frequencyBinCount;
      const barWidth = (canvas.width / bufferLength) * 2;
      let barHeight;
      let x = 0;
      for (let i = 0; i < bufferLength; i++) {
        barHeight = dataArrayRef.current[i] / 2;
        const mainColor = dominantColor || '#F9C901';
        ctx.fillStyle = mainColor;
        ctx.fillRect(x, canvas.height - barHeight, barWidth, barHeight);
        x += barWidth + 1;
      }
      animationFrameIdRef.current = requestAnimationFrame(drawVisualizer);
    };

    if (isPlaying) {
      drawVisualizer();
    } else {
      if (animationFrameIdRef.current) {
        cancelAnimationFrame(animationFrameIdRef.current);
      }
    }
    return () => {
      if (animationFrameIdRef.current) {
        cancelAnimationFrame(animationFrameIdRef.current);
      }
    };
  }, [isPlaying, dominantColor]);

  if (!currentSong) {
    return null;
  }

  return (
    <div
      className="fixed bottom-0 left-0 right-0 h-24 bg-black/10 backdrop-blur-xl border-t border-white/10 flex items-center justify-between px-4 z-50"
    >
        <canvas
            ref={canvasRef}
            width={window.innerWidth}
<<<<<<< HEAD
            height={150} // h-24
=======
            height={200} // h-24
>>>>>>> bd7b9c2b
            className="absolute top-0 left-0 w-full -translate-y-full opacity-75"
        />
      {/* Progress Bar at the top */}
      <div className="absolute top-0 left-0 right-0 h-1 bg-white/10">
        <div
          className="h-full bg-white transition-all duration-200"
          style={{ width: `${progressPercentage}%` }}
        />
      </div>

      {/* Album Art & Info */}
      <div className="flex items-center gap-3 flex-1 min-w-0">
        <ResolvedCoverImage
          imageKey={currentSong.cover_url}
          videoId={currentSong.video_id}
          altText={currentSong.title || 'Album cover'}
          className="w-14 h-14 rounded-md object-cover shadow-lg"
        />
        <div className="flex flex-col min-w-0">
          <p className="font-bold text-white truncate">
            {currentSong.title || "Unknown Title"}
          </p>
          <p className="text-sm text-white/70 truncate">
            {currentSong.artist || "Unknown Artist"}
          </p>
        </div>
      </div>

      {/* Controls */}
      <div className="flex items-center gap-2 flex-shrink-0">
        <Button
          variant="ghost"
          size="icon"
          onClick={playPrevious}
          className="text-white/80 hover:bg-white/20 rounded-full w-10 h-10"
        >
          <SkipBack className="w-5 h-5" />
        </Button>

        <Button
          variant="ghost"
          size="icon"
          onClick={togglePlay}
          className="text-white bg-white/20 hover:bg-white/30 rounded-full w-14 h-14"
        >
          {isPlaying ? (
            <Pause className="w-6 h-6" />
          ) : (
            <Play className="w-6 h-6" />
          )}
        </Button>

        <Button
          variant="ghost"
          size="icon"
          onClick={playNext}
          className="text-white/80 hover:bg-white/20 rounded-full w-10 h-10"
        >
          <SkipForward className="w-5 h-5" />
        </Button>
      </div>

      {/* Right side actions - Spaced out for a cleaner look */}
      <div className="flex items-center gap-4 flex-1 justify-end">
        <Button
          variant="ghost"
          size="icon"
          onClick={handleLikeClick}
          className={cn(
            "text-white/70 hover:text-white",
            isCurrentSongLiked && "text-red-500"
          )}
        >
          <Heart className={cn("w-5 h-5", isCurrentSongLiked && "fill-current")} />
        </Button>
        <Button
          variant="ghost"
          size="icon"
          onClick={() => setShowQueueDialog(true)}
          className="text-white/70 hover:text-white"
        >
          <List className="w-5 h-5" />
        </Button>
      </div>
    </div>
  );
}<|MERGE_RESOLUTION|>--- conflicted
+++ resolved
@@ -140,11 +140,7 @@
         <canvas
             ref={canvasRef}
             width={window.innerWidth}
-<<<<<<< HEAD
-            height={150} // h-24
-=======
             height={200} // h-24
->>>>>>> bd7b9c2b
             className="absolute top-0 left-0 w-full -translate-y-full opacity-75"
         />
       {/* Progress Bar at the top */}
