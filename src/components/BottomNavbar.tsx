--- conflicted
+++ resolved
@@ -51,12 +51,11 @@
           setDominantColor(`rgb(${r}, ${g}, ${b})`);
         }
       };
-<<<<<<< HEAD
-=======
+
 
       const newColor = generateColorFromText(currentSong.title + (currentSong.artist || ''));
       setDominantColor(newColor);
->>>>>>> 8e253877
+
     }
   }, [currentSong]);
 
